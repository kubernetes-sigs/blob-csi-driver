/*
Copyright 2020 The Kubernetes Authors.

Licensed under the Apache License, Version 2.0 (the "License");
you may not use this file except in compliance with the License.
You may obtain a copy of the License at

    http://www.apache.org/licenses/LICENSE-2.0

Unless required by applicable law or agreed to in writing, software
distributed under the License is distributed on an "AS IS" BASIS,
WITHOUT WARRANTIES OR CONDITIONS OF ANY KIND, either express or implied.
See the License for the specific language governing permissions and
limitations under the License.
*/

package blob

import (
	"context"
	"errors"
	"fmt"
	"os"
	"path/filepath"
	"reflect"
	"runtime"
	"strings"
	"syscall"
	"testing"
	"time"

	"google.golang.org/grpc"
	"google.golang.org/grpc/codes"
	"google.golang.org/grpc/status"
	"sigs.k8s.io/cloud-provider-azure/pkg/provider"

	"github.com/Azure/azure-sdk-for-go/services/storage/mgmt/2021-09-01/storage"
	"github.com/container-storage-interface/spec/lib/go/csi"
	"github.com/golang/mock/gomock"
	"github.com/stretchr/testify/assert"

	mount "k8s.io/mount-utils"
	utilexec "k8s.io/utils/exec"
	testingexec "k8s.io/utils/exec/testing"
)

const (
	sourceTest = "./source_test"
	targetTest = "./target_test"
)

func TestNodeGetInfo(t *testing.T) {
	d := NewFakeDriver()

	// Test valid request
	req := csi.NodeGetInfoRequest{}
	resp, err := d.NodeGetInfo(context.Background(), &req)
	assert.NoError(t, err)
	assert.Equal(t, resp.GetNodeId(), fakeNodeID)
}

func TestNodeGetCapabilities(t *testing.T) {
	d := NewFakeDriver()
	capType := &csi.NodeServiceCapability_Rpc{
		Rpc: &csi.NodeServiceCapability_RPC{
			Type: csi.NodeServiceCapability_RPC_STAGE_UNSTAGE_VOLUME,
		},
	}
	capList := []*csi.NodeServiceCapability{{
		Type: capType,
	}}
	d.NSCap = capList
	// Test valid request
	req := csi.NodeGetCapabilitiesRequest{}
	resp, err := d.NodeGetCapabilities(context.Background(), &req)
	assert.NotNil(t, resp)
	assert.Equal(t, resp.Capabilities[0].GetType(), capType)
	assert.NoError(t, err)
}

func TestEnsureMountPoint(t *testing.T) {
	errorTarget := "./error_is_likely_target"
	alreadyExistTarget := "./false_is_likely_exist_target"
	falseTarget := "./false_is_likely_target"
	azureFile := "./azure.go"

	tests := []struct {
		desc        string
		target      string
		expectedErr error
	}{
		{
			desc:        "[Error] Mocked by IsLikelyNotMountPoint",
			target:      errorTarget,
			expectedErr: fmt.Errorf("fake IsLikelyNotMountPoint: fake error"),
		},
		{
			desc:        "[Error] Error opening file",
			target:      falseTarget,
			expectedErr: &os.PathError{Op: "open", Path: "./false_is_likely_target", Err: syscall.ENOENT},
		},
		{
			desc:        "[Error] Not a directory",
			target:      azureFile,
			expectedErr: &os.PathError{Op: "mkdir", Path: "./azure.go", Err: syscall.ENOTDIR},
		},
		{
			desc:        "[Success] Successful run",
			target:      targetTest,
			expectedErr: nil,
		},
		{
			desc:        "[Success] Already existing mount",
			target:      alreadyExistTarget,
			expectedErr: nil,
		},
	}

	// Setup
	_ = makeDir(alreadyExistTarget)
	d := NewFakeDriver()
	fakeMounter := &fakeMounter{}
	fakeExec := &testingexec.FakeExec{ExactOrder: true}
	d.mounter = &mount.SafeFormatAndMount{
		Interface: fakeMounter,
		Exec:      fakeExec,
	}

	for _, test := range tests {
		_, err := d.ensureMountPoint(test.target, 0777)
		if !reflect.DeepEqual(err, test.expectedErr) {
			t.Errorf("[%s]: Unexpected Error: %v, expected error: %v", test.desc, err, test.expectedErr)
		}
	}

	// Clean up
	err := os.RemoveAll(alreadyExistTarget)
	assert.NoError(t, err)
	err = os.RemoveAll(targetTest)
	assert.NoError(t, err)
}

func TestNewMountClient(t *testing.T) {
	conn, _ := grpc.DialContext(context.TODO(), "unix://tmp/proxy.sock", grpc.WithInsecure())
	// No need to check for error because the socket is not available and
	// will result in following error: failed to build resolver: invalid (non-empty) authority: tmp
	client := NewMountClient(conn)
	valueType := reflect.TypeOf(client).String()
	assert.Equal(t, valueType, "*blob.MountClient")
}

func TestNodePublishVolume(t *testing.T) {
	volumeCap := csi.VolumeCapability_AccessMode{Mode: csi.VolumeCapability_AccessMode_MULTI_NODE_MULTI_WRITER}
	createDirError := status.Errorf(codes.Internal,
		"Could not mount target \"./azure.go\": mkdir ./azure.go: not a directory")
	if runtime.GOOS == "windows" {
		createDirError = status.Errorf(codes.Internal,
			"Could not mount target \"./azure.go\": mkdir ./azure.go: "+
				"The system cannot find the path specified.")
	}
	tests := []struct {
		desc        string
		setup       func(*Driver)
		req         csi.NodePublishVolumeRequest
		expectedErr error
		cleanup     func(*Driver)
	}{
		{
			desc:        "Volume capabilities missing",
			req:         csi.NodePublishVolumeRequest{},
			expectedErr: status.Error(codes.InvalidArgument, "Volume capability missing in request"),
		},
		{
			desc:        "Volume ID missing",
			req:         csi.NodePublishVolumeRequest{VolumeCapability: &csi.VolumeCapability{AccessMode: &volumeCap}},
			expectedErr: status.Error(codes.InvalidArgument, "Volume ID missing in request"),
		},
		{
			desc: "Stage path missing",
			req: csi.NodePublishVolumeRequest{VolumeCapability: &csi.VolumeCapability{AccessMode: &volumeCap},
				VolumeId:   "vol_1",
				TargetPath: sourceTest},
			expectedErr: status.Error(codes.InvalidArgument, "Staging target not provided"),
		},
		{
			desc: "Stage target path missing",
			req: csi.NodePublishVolumeRequest{VolumeCapability: &csi.VolumeCapability{AccessMode: &volumeCap},
				VolumeId:          "vol_1",
				StagingTargetPath: sourceTest},
			expectedErr: status.Error(codes.InvalidArgument, "Target path not provided"),
		},
		{
			desc: "Valid request read only",
			req: csi.NodePublishVolumeRequest{
				VolumeCapability:  &csi.VolumeCapability{AccessMode: &volumeCap},
				VolumeId:          "vol_1",
				TargetPath:        targetTest,
				StagingTargetPath: sourceTest,
				VolumeContext: map[string]string{
					mountPermissionsField: "0755",
				},
				Readonly: true,
			},
			expectedErr: nil,
		},
		{
			desc: "Error creating directory",
			req: csi.NodePublishVolumeRequest{VolumeCapability: &csi.VolumeCapability{AccessMode: &volumeCap},
				VolumeId:          "vol_1",
				TargetPath:        "./azure.go",
				StagingTargetPath: sourceTest,
				Readonly:          true},
			expectedErr: createDirError,
		},
		{
			desc: "Error mounting resource busy",
			req: csi.NodePublishVolumeRequest{VolumeCapability: &csi.VolumeCapability{AccessMode: &volumeCap},
				VolumeId:          "vol_1",
				TargetPath:        targetTest,
				StagingTargetPath: sourceTest,
				Readonly:          true},
			expectedErr: nil,
		},
		{
			desc: "[Error] invalid mountPermissions",
			req: csi.NodePublishVolumeRequest{
				VolumeCapability:  &csi.VolumeCapability{AccessMode: &volumeCap},
				VolumeId:          "vol_1",
				TargetPath:        targetTest,
				StagingTargetPath: sourceTest,
				VolumeContext: map[string]string{
					mountPermissionsField: "07ab",
				},
			},
			expectedErr: status.Error(codes.InvalidArgument, fmt.Sprintf("invalid mountPermissions %s", "07ab")),
		},
	}

	// Setup
	_ = makeDir(sourceTest)
	_ = makeDir(targetTest)
	d := NewFakeDriver()
	d.cloud = provider.GetTestCloud(gomock.NewController(t))
	fakeMounter := &fakeMounter{}
	fakeExec := &testingexec.FakeExec{ExactOrder: true}
	d.mounter = &mount.SafeFormatAndMount{
		Interface: fakeMounter,
		Exec:      fakeExec,
	}

	for _, test := range tests {
		d.cloud.ResourceGroup = "rg"
		if test.setup != nil {
			test.setup(d)
		}
		_, err := d.NodePublishVolume(context.Background(), &test.req)

		if !reflect.DeepEqual(err, test.expectedErr) {
			t.Errorf("Desc: %s - Unexpected error: %v - Expected: %v", test.desc, err, test.expectedErr)
		}
		if test.cleanup != nil {
			test.cleanup(d)
		}
	}

	// Clean up
	_ = d.mounter.Unmount(sourceTest)
	err := d.mounter.Unmount(targetTest)
	assert.NoError(t, err)
	err = os.RemoveAll(sourceTest)
	assert.NoError(t, err)
	err = os.RemoveAll(targetTest)
	assert.NoError(t, err)
}

func TestNodePublishVolumeIdempotentMount(t *testing.T) {
	if runtime.GOOS != "linux" || os.Getuid() != 0 {
		return
	}
	_ = makeDir(sourceTest)
	_ = makeDir(targetTest)
	d := NewFakeDriver()
	d.mounter = &mount.SafeFormatAndMount{
		Interface: mount.New(""),
		Exec:      utilexec.New(),
	}

	volumeCap := csi.VolumeCapability_AccessMode{Mode: csi.VolumeCapability_AccessMode_MULTI_NODE_MULTI_WRITER}
	req := csi.NodePublishVolumeRequest{VolumeCapability: &csi.VolumeCapability{AccessMode: &volumeCap},
		VolumeId:          "vol_1",
		TargetPath:        targetTest,
		StagingTargetPath: sourceTest,
		Readonly:          true}

	_, err := d.NodePublishVolume(context.Background(), &req)
	assert.NoError(t, err)
	_, err = d.NodePublishVolume(context.Background(), &req)
	assert.NoError(t, err)

	// ensure the target not be mounted twice
	targetAbs, err := filepath.Abs(targetTest)
	assert.NoError(t, err)

	mountList, err := d.mounter.List()
	assert.NoError(t, err)
	mountPointNum := 0
	for _, mountPoint := range mountList {
		if mountPoint.Path == targetAbs {
			mountPointNum++
		}
	}
	assert.Equal(t, 1, mountPointNum)
	err = d.mounter.Unmount(targetTest)
	assert.NoError(t, err)
	_ = d.mounter.Unmount(targetTest)
	err = os.RemoveAll(sourceTest)
	assert.NoError(t, err)
	err = os.RemoveAll(targetTest)
	assert.NoError(t, err)
}

func TestNodeUnpublishVolume(t *testing.T) {
	tests := []struct {
		desc        string
		setup       func(*Driver)
		req         csi.NodeUnpublishVolumeRequest
		expectedErr error
		cleanup     func(*Driver)
	}{
		{
			desc:        "Volume ID missing",
			req:         csi.NodeUnpublishVolumeRequest{TargetPath: targetTest},
			expectedErr: status.Error(codes.InvalidArgument, "Volume ID missing in request"),
		},
		{
			desc:        "Target missing",
			req:         csi.NodeUnpublishVolumeRequest{VolumeId: "vol_1"},
			expectedErr: status.Error(codes.InvalidArgument, "Target path missing in request"),
		},
		{
			desc:        "Valid request",
			req:         csi.NodeUnpublishVolumeRequest{TargetPath: "./abc.go", VolumeId: "vol_1"},
			expectedErr: nil,
		},
	}

	// Setup
	_ = makeDir(sourceTest)
	_ = makeDir(targetTest)
	d := NewFakeDriver()

	fakeMounter := &fakeMounter{}
	fakeExec := &testingexec.FakeExec{ExactOrder: true}
	d.mounter = &mount.SafeFormatAndMount{
		Interface: fakeMounter,
		Exec:      fakeExec,
	}

	for _, test := range tests {
		if test.setup != nil {
			test.setup(d)
		}
		_, err := d.NodeUnpublishVolume(context.Background(), &test.req)

		if !reflect.DeepEqual(err, test.expectedErr) {
			t.Errorf("Unexpected error: %v", err)
		}
		if test.cleanup != nil {
			test.cleanup(d)
		}
	}

	//Clean up
	err := d.mounter.Unmount(targetTest)
	assert.NoError(t, err)
	err = os.RemoveAll(sourceTest)
	assert.NoError(t, err)
	err = os.RemoveAll(targetTest)
	assert.NoError(t, err)
}

func TestNodeStageVolume(t *testing.T) {
	volumeCap := csi.VolumeCapability_AccessMode{Mode: csi.VolumeCapability_AccessMode_MULTI_NODE_MULTI_WRITER}
	testCases := []struct {
		name     string
		testFunc func(t *testing.T)
	}{
		{
			name: "Volume ID missing",
			testFunc: func(t *testing.T) {
				req := &csi.NodeStageVolumeRequest{}
				d := NewFakeDriver()
				_, err := d.NodeStageVolume(context.TODO(), req)
				expectedErr := status.Error(codes.InvalidArgument, "Volume ID missing in request")
				if !reflect.DeepEqual(err, expectedErr) {
					t.Errorf("actualErr: (%v), expectedErr: (%v)", err, expectedErr)
				}
			},
		},
		{
			name: "Staging target not provided",
			testFunc: func(t *testing.T) {
				req := &csi.NodeStageVolumeRequest{
					VolumeId: "unit-test",
				}
				d := NewFakeDriver()
				_, err := d.NodeStageVolume(context.TODO(), req)
				expectedErr := status.Error(codes.InvalidArgument, "Staging target not provided")
				if !reflect.DeepEqual(err, expectedErr) {
					t.Errorf("actualErr: (%v), expectedErr: (%v)", err, expectedErr)
				}
			},
		},
		{
			name: "Volume capability missing",
			testFunc: func(t *testing.T) {
				req := &csi.NodeStageVolumeRequest{
					VolumeId:          "unit-test",
					StagingTargetPath: "unit-test",
				}
				d := NewFakeDriver()
				_, err := d.NodeStageVolume(context.TODO(), req)
				expectedErr := status.Error(codes.InvalidArgument, "Volume capability not provided")
				if !reflect.DeepEqual(err, expectedErr) {
					t.Errorf("actualErr: (%v), expectedErr: (%v)", err, expectedErr)
				}
			},
		},
		{
			name: "Volume operation in progress",
			testFunc: func(t *testing.T) {
				req := &csi.NodeStageVolumeRequest{
					VolumeId:          "unit-test",
					StagingTargetPath: "unit-test",
					VolumeCapability:  &csi.VolumeCapability{AccessMode: &volumeCap},
				}
				d := NewFakeDriver()
				d.volumeLocks.TryAcquire(fmt.Sprintf("%s-%s", "unit-test", "unit-test"))
				defer d.volumeLocks.Release(fmt.Sprintf("%s-%s", "unit-test", "unit-test"))
				_, err := d.NodeStageVolume(context.TODO(), req)
				expectedErr := status.Error(codes.Aborted, fmt.Sprintf(volumeOperationAlreadyExistsFmt, "unit-test"))
				if !reflect.DeepEqual(err, expectedErr) {
					t.Errorf("actualErr: (%v), expectedErr: (%v)", err, expectedErr)
				}
			},
		},
		{
			name: "[Error] invalid mountPermissions",
			testFunc: func(t *testing.T) {
				req := &csi.NodeStageVolumeRequest{
					VolumeId:          "unit-test",
					StagingTargetPath: "unit-test",
					VolumeCapability:  &csi.VolumeCapability{AccessMode: &volumeCap},
					VolumeContext: map[string]string{
						mountPermissionsField: "07ab",
					},
				}
				d := NewFakeDriver()
				_, err := d.NodeStageVolume(context.TODO(), req)
				expectedErr := status.Error(codes.InvalidArgument, fmt.Sprintf("invalid mountPermissions %s", "07ab"))
				if !reflect.DeepEqual(err, expectedErr) {
					t.Errorf("actualErr: (%v), expectedErr: (%v)", err, expectedErr)
				}
			},
		},
		{
			name: "[Error] Invalid fsGroupChangePolicy",
			testFunc: func(t *testing.T) {
				req := &csi.NodeStageVolumeRequest{
					VolumeId:          "unit-test",
					StagingTargetPath: "unit-test",
					VolumeCapability:  &csi.VolumeCapability{AccessMode: &volumeCap},
					VolumeContext: map[string]string{
						fsGroupChangePolicyField: "test_fsGroupChangePolicy",
					},
				}
				d := NewFakeDriver()
				_, err := d.NodeStageVolume(context.TODO(), req)
				expectedErr := status.Error(codes.InvalidArgument, "fsGroupChangePolicy(test_fsGroupChangePolicy) is not supported, supported fsGroupChangePolicy list: [None Always OnRootMismatch]")
				if !reflect.DeepEqual(err, expectedErr) {
					t.Errorf("actualErr: (%v), expectedErr: (%v)", err, expectedErr)
				}
			},
		},
		{
			name: "[Error] Could not mount to target",
			testFunc: func(t *testing.T) {
				req := &csi.NodeStageVolumeRequest{
					VolumeId:          "unit-test",
					StagingTargetPath: "error_is_likely",
					VolumeCapability:  &csi.VolumeCapability{AccessMode: &volumeCap},
					VolumeContext: map[string]string{
						mountPermissionsField: "0755",
					},
				}
				d := NewFakeDriver()
				fakeMounter := &fakeMounter{}
				fakeExec := &testingexec.FakeExec{}
				d.mounter = &mount.SafeFormatAndMount{
					Interface: fakeMounter,
					Exec:      fakeExec,
				}
				_, err := d.NodeStageVolume(context.TODO(), req)
				expectedErr := status.Error(codes.Internal, fmt.Sprintf("Could not mount target %q: %v", req.StagingTargetPath, fmt.Errorf("fake IsLikelyNotMountPoint: fake error")))
				if !reflect.DeepEqual(err, expectedErr) {
					t.Errorf("actualErr: (%v), expectedErr: (%v)", err, expectedErr)
				}
			},
		},
		{
			name: "protocol = nfs",
			testFunc: func(t *testing.T) {
				req := &csi.NodeStageVolumeRequest{
					VolumeId:          "rg#acc#cont#ns",
					StagingTargetPath: targetTest,
					VolumeCapability:  &csi.VolumeCapability{AccessMode: &volumeCap},
					VolumeContext: map[string]string{
						mountPermissionsField: "0755",
						protocolField:         "nfs",
					},
					Secrets: map[string]string{},
				}
				d := NewFakeDriver()
				d.cloud = provider.GetTestCloud(gomock.NewController(t))
				d.cloud.ResourceGroup = "rg"
				d.enableBlobMockMount = true
				fakeMounter := &fakeMounter{}
				fakeExec := &testingexec.FakeExec{}
				d.mounter = &mount.SafeFormatAndMount{
					Interface: fakeMounter,
					Exec:      fakeExec,
				}

				_, err := d.NodeStageVolume(context.TODO(), req)
				//expectedErr := nil
				if !reflect.DeepEqual(err, nil) {
					t.Errorf("actualErr: (%v), expectedErr: (%v)", err, nil)
				}
			},
		},
		{
			name: "BlobMockMount Enabled",
			testFunc: func(t *testing.T) {
				req := &csi.NodeStageVolumeRequest{
					VolumeId:          "rg#acc#cont#ns",
					StagingTargetPath: targetTest,
					VolumeCapability:  &csi.VolumeCapability{AccessMode: &volumeCap},
					VolumeContext: map[string]string{
						mountPermissionsField: "0755",
						protocolField:         "protocol",
					},
					Secrets: map[string]string{},
				}
				d := NewFakeDriver()
				d.cloud = provider.GetTestCloud(gomock.NewController(t))
				d.cloud.ResourceGroup = "rg"
				d.enableBlobMockMount = true
				fakeMounter := &fakeMounter{}
				fakeExec := &testingexec.FakeExec{}
				d.mounter = &mount.SafeFormatAndMount{
					Interface: fakeMounter,
					Exec:      fakeExec,
				}

				keyList := make([]storage.AccountKey, 1)
				fakeKey := "fakeKey"
				fakeValue := "fakeValue"
				keyList[0] = (storage.AccountKey{
					KeyName: &fakeKey,
					Value:   &fakeValue,
				})
				d.cloud.StorageAccountClient = NewMockSAClient(context.Background(), gomock.NewController(t), "subID", "unit-test", "unit-test", &keyList)

				_, err := d.NodeStageVolume(context.TODO(), req)
				//expectedErr := nil
				if !reflect.DeepEqual(err, nil) {
					t.Errorf("actualErr: (%v), expectedErr: (%v)", err, nil)
				}
			},
		},
	}
	for _, tc := range testCases {
		t.Run(tc.name, tc.testFunc)
	}
}

func TestNodeUnstageVolume(t *testing.T) {
	volumeCap := csi.VolumeCapability_AccessMode{Mode: csi.VolumeCapability_AccessMode_MULTI_NODE_MULTI_WRITER}
	testCases := []struct {
		name     string
		testFunc func(t *testing.T)
	}{
		{
			name: "Volume ID missing",
			testFunc: func(t *testing.T) {
				req := &csi.NodeUnstageVolumeRequest{}
				d := NewFakeDriver()
				_, err := d.NodeUnstageVolume(context.TODO(), req)
				expectedErr := status.Error(codes.InvalidArgument, "Volume ID not provided")
				if !reflect.DeepEqual(err, expectedErr) {
					t.Errorf("actualErr: (%v), expectedErr: (%v)", err, expectedErr)
				}
			},
		},
		{
			name: "staging target missing",
			testFunc: func(t *testing.T) {
				req := &csi.NodeUnstageVolumeRequest{
					VolumeId: "unit-test",
				}
				d := NewFakeDriver()
				_, err := d.NodeUnstageVolume(context.TODO(), req)
				expectedErr := status.Error(codes.InvalidArgument, "Staging target not provided")
				if !reflect.DeepEqual(err, expectedErr) {
					t.Errorf("actualErr: (%v), expectedErr: (%v)", err, expectedErr)
				}
			},
		},
		{
			name: "Volume operation in progress",
			testFunc: func(t *testing.T) {
				req := &csi.NodeStageVolumeRequest{
					VolumeId:          "unit-test",
					StagingTargetPath: "unit-test",
					VolumeCapability:  &csi.VolumeCapability{AccessMode: &volumeCap},
				}
				d := NewFakeDriver()
				d.volumeLocks.TryAcquire(fmt.Sprintf("%s-%s", "unit-test", "unit-test"))
				defer d.volumeLocks.Release(fmt.Sprintf("%s-%s", "unit-test", "unit-test"))
				_, err := d.NodeStageVolume(context.TODO(), req)
				expectedErr := status.Error(codes.Aborted, fmt.Sprintf(volumeOperationAlreadyExistsFmt, "unit-test"))
				if !reflect.DeepEqual(err, expectedErr) {
					t.Errorf("actualErr: (%v), expectedErr: (%v)", err, expectedErr)
				}
			},
		},
		{
			name: "mount point not exist ",
			testFunc: func(t *testing.T) {
				req := &csi.NodeUnstageVolumeRequest{
					VolumeId:          "unit-test",
					StagingTargetPath: "./unit-test",
				}
				d := NewFakeDriver()
				fakeMounter := &fakeMounter{}
				fakeExec := &testingexec.FakeExec{}
				d.mounter = &mount.SafeFormatAndMount{
					Interface: fakeMounter,
					Exec:      fakeExec,
				}
				_, err := d.NodeUnstageVolume(context.TODO(), req)
				expectedErr := error(nil)
				if !reflect.DeepEqual(err, expectedErr) {
					t.Errorf("actualErr: (%v), expectedErr: (%v)", err, expectedErr)
				}
			},
		},
	}
	for _, tc := range testCases {
		t.Run(tc.name, tc.testFunc)
	}
}

func makeDir(pathname string) error {
	err := os.MkdirAll(pathname, os.FileMode(0755))
	if err != nil {
		if !os.IsExist(err) {
			return err
		}
	}
	return nil
}

func TestMakeDir(t *testing.T) {
	//Successfully create directory
	err := makeDir(targetTest)
	assert.NoError(t, err)

	//Failed case
	err = makeDir("./azure.go")
	var e *os.PathError
	if !errors.As(err, &e) {
		t.Errorf("Unexpected Error: %v", err)
	}

	// Remove the directory created
	err = os.RemoveAll(targetTest)
	assert.NoError(t, err)
}

func NewSafeMounter() (*mount.SafeFormatAndMount, error) {
	return &mount.SafeFormatAndMount{
		Interface: mount.New(""),
	}, nil
}

func TestNewSafeMounter(t *testing.T) {
	resp, err := NewSafeMounter()
	assert.NotNil(t, resp)
	assert.Nil(t, err)
}

func TestNodeGetVolumeStats(t *testing.T) {
	nonexistedPath := "/not/a/real/directory"
	fakePath := "/tmp/fake-volume-path"

	tests := []struct {
		desc        string
		req         csi.NodeGetVolumeStatsRequest
		expectedErr error
	}{
		{
			desc:        "[Error] Volume ID missing",
			req:         csi.NodeGetVolumeStatsRequest{VolumePath: targetTest},
			expectedErr: status.Error(codes.InvalidArgument, "NodeGetVolumeStats volume ID was empty"),
		},
		{
			desc:        "[Error] VolumePath missing",
			req:         csi.NodeGetVolumeStatsRequest{VolumeId: "vol_1"},
			expectedErr: status.Error(codes.InvalidArgument, "NodeGetVolumeStats volume path was empty"),
		},
		{
			desc:        "[Error] Incorrect volume path",
			req:         csi.NodeGetVolumeStatsRequest{VolumePath: nonexistedPath, VolumeId: "vol_1"},
			expectedErr: status.Errorf(codes.NotFound, "path /not/a/real/directory does not exist"),
		},
		{
			desc:        "[Success] Standard success",
			req:         csi.NodeGetVolumeStatsRequest{VolumePath: fakePath, VolumeId: "vol_1"},
			expectedErr: nil,
		},
	}

	// Setup
	_ = makeDir(fakePath)
	d := NewFakeDriver()

	for _, test := range tests {
		_, err := d.NodeGetVolumeStats(context.Background(), &test.req)
		//t.Errorf("[debug] error: %v\n metrics: %v", err, metrics)
		if !reflect.DeepEqual(err, test.expectedErr) {
			t.Errorf("desc: %v, expected error: %v, actual error: %v", test.desc, test.expectedErr, err)
		}
	}

	// Clean up
	err := os.RemoveAll(fakePath)
	assert.NoError(t, err)
}

func TestNodeExpandVolume(t *testing.T) {
	d := NewFakeDriver()
	req := csi.NodeExpandVolumeRequest{}
	resp, err := d.NodeExpandVolume(context.Background(), &req)
	assert.Nil(t, resp)
	if !reflect.DeepEqual(err, status.Error(codes.Unimplemented, "NodeExpandVolume is not yet implemented")) {
		t.Errorf("Unexpected error: %v", err)
	}
}

func TestMountBlobfuseWithProxy(t *testing.T) {
	args := "--tmp-path /tmp"
	authEnv := []string{"username=blob", "authkey=blob"}
	d := NewFakeDriver()
	_, err := d.mountBlobfuseWithProxy(args, "fuse", authEnv)
	// should be context.deadlineExceededError{} error
	assert.NotNil(t, err)
}

func TestMountBlobfuseInsideDriver(t *testing.T) {
	args := "--tmp-path /tmp"
	authEnv := []string{"username=blob", "authkey=blob"}
	d := NewFakeDriver()
	_, err := d.mountBlobfuseInsideDriver(args, Fuse, authEnv)
	// the error should be of type exec.ExitError
	assert.NotNil(t, err)
}

func Test_waitForMount(t *testing.T) {
	if runtime.GOOS == "windows" || runtime.GOOS == "darwin" {
		t.Skip("Skipping test on ", runtime.GOOS)
	}

	tmpDir, err := os.MkdirTemp("", "")
	assert.NoError(t, err)
	defer os.RemoveAll(tmpDir)

	type args struct {
		path     string
		intervel time.Duration
		timeout  time.Duration
	}

	tests := []struct {
		name      string
		args      args
		wantErr   bool
		subErrMsg string
	}{
		{
			name: "test error timeout",
			args: args{
				path:     tmpDir,
				intervel: 1 * time.Millisecond,
				timeout:  10 * time.Millisecond,
			},
			wantErr:   true,
			subErrMsg: "timeout",
		},
		{
			name: "test error no such file or directory",
			args: args{
				path:     "/no/such/file/or/directory",
				intervel: 1 * time.Millisecond,
				timeout:  10 * time.Millisecond,
			},
			wantErr:   true,
			subErrMsg: "no such file or directory",
		},
	}

	for _, tt := range tests {
		t.Run(tt.name, func(t *testing.T) {
			err := waitForMount(tt.args.path, tt.args.intervel, tt.args.timeout)
			if (err != nil) != tt.wantErr {
				t.Errorf("waitForMount() error = %v, wantErr %v", err, tt.wantErr)
			}
			if err != nil && !strings.Contains(err.Error(), tt.subErrMsg) {
				t.Errorf("waitForMount() error = %v, wantErr %v", err, tt.subErrMsg)
			}
		})
	}
}

<<<<<<< HEAD
func Test_getClientID(t *testing.T) {
	type args struct {
		context map[string]string
	}
	tests := []struct {
		name string
		args args
		want string
	}{
		{
			name: "get client id",
			args: args{
				context: map[string]string{
					clientIDField: "test-client-id",
				},
			},
			want: "test-client-id",
		},
		{
			name: "case not sensitive client id",
			args: args{
				context: map[string]string{
					"ClientId": "test-client-id",
				},
			},
			want: "test-client-id",
		},
		{
			name: "no client id",
			args: args{
				context: map[string]string{},
			},
			want: "",
		},
		{
			name: "client id empty",
			args: args{
				context: map[string]string{
					clientIDField: "",
				},
			},
			want: "",
		},
	}
	for _, tt := range tests {
		t.Run(tt.name, func(t *testing.T) {
			if got := getClientID(tt.args.context); got != tt.want {
				t.Errorf("getClientID() = %v, want %v", got, tt.want)
			}
		})
=======
func TestCheckGidPresentInMountFlags(t *testing.T) {
	tests := []struct {
		desc       string
		MountFlags []string
		result     bool
	}{
		{
			desc:       "[Success] Gid present in mount flags",
			MountFlags: []string{"gid=3000"},
			result:     true,
		},
		{
			desc:       "[Success] Gid present in mount flags",
			MountFlags: []string{"-o gid=3000"},
			result:     true,
		},
		{
			desc:       "[Success] Gid not present in mount flags",
			MountFlags: []string{},
			result:     false,
		},
	}

	for _, test := range tests {
		gIDPresent := checkGidPresentInMountFlags(test.MountFlags)
		if gIDPresent != test.result {
			t.Errorf("[%s]: Expected result : %t, Actual result: %t", test.desc, test.result, gIDPresent)
		}
>>>>>>> 98e5fc2e
	}
}<|MERGE_RESOLUTION|>--- conflicted
+++ resolved
@@ -832,7 +832,6 @@
 	}
 }
 
-<<<<<<< HEAD
 func Test_getClientID(t *testing.T) {
 	type args struct {
 		context map[string]string
@@ -883,7 +882,9 @@
 				t.Errorf("getClientID() = %v, want %v", got, tt.want)
 			}
 		})
-=======
+	}
+}
+
 func TestCheckGidPresentInMountFlags(t *testing.T) {
 	tests := []struct {
 		desc       string
@@ -912,6 +913,5 @@
 		if gIDPresent != test.result {
 			t.Errorf("[%s]: Expected result : %t, Actual result: %t", test.desc, test.result, gIDPresent)
 		}
->>>>>>> 98e5fc2e
 	}
 }