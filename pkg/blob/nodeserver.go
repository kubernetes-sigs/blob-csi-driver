--- conflicted
+++ resolved
@@ -694,7 +694,6 @@
 	}
 }
 
-<<<<<<< HEAD
 func getClientID(context map[string]string) string {
 	for k, v := range context {
 		if strings.EqualFold(k, clientIDField) && v != "" {
@@ -702,7 +701,8 @@
 		}
 	}
 	return ""
-=======
+}
+
 func checkGidPresentInMountFlags(mountFlags []string) bool {
 	for _, mountFlag := range mountFlags {
 		if strings.Contains(mountFlag, "gid=") {
@@ -710,5 +710,4 @@
 		}
 	}
 	return false
->>>>>>> 98e5fc2e
 }